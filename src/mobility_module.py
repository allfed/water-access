--- conflicted
+++ resolved
@@ -19,6 +19,7 @@
 
 
 import numpy as np
+
 
 
 def linspace_creator(max_value_array, min_value, res):
@@ -138,6 +139,7 @@
     - numerical_mobility_model(mr, mv, mo, met, hpv)
     """
 
+
     def sprott_model(hpv, mv, mo, mr):
         """
         Takes the inputs from the hpv data, model variables, and model options, and returns the results in the form of a matrix :[HPV:Slope:Load] which gives the velocity.
@@ -639,6 +641,10 @@
         self.eta = 0.92  # efficienct
         self.g = 9.81  # gravity
         self.waterration = 15  # water ration in litres
+        self.ro = 1.225  # air density
+        self.eta = 0.92  # efficienct
+        self.g = 9.81  # gravity
+        self.waterration = 15  # water ration in litres
 
 
 class model_options:
@@ -744,11 +750,7 @@
         self.hpv_name = (hpv.name,)
 
         # create slope vector
-<<<<<<< HEAD
         self.slope_vector_deg = np.arange(0, 4)
-=======
-        self.slope_vector_deg = np.arange(0, 13)
->>>>>>> 13a831bb
 
         # = linspace_creator(
         #     np.array([mo.slope_end]), mo.slope_start, mo.slope_res
@@ -801,8 +803,17 @@
                 "Litres * Km": self.distance_achievable_one_hr[
                     :, slope_scene, load_scene
                 ]
+                "Average Trip Velocity": self.v_avg_matrix3d[
+                    :, slope_scene, load_scene
+                ],
+                "Litres * Km": self.distance_achievable_one_hr[
+                    :, slope_scene, load_scene
+                ]
                 * self.load_matrix3d[:, slope_scene, load_scene]
                 * mv.t_hours,
+                "Water ration * Km": self.distance_achievable_one_hr[
+                    :, slope_scene, load_scene
+                ]
                 "Water ration * Km": self.distance_achievable_one_hr[
                     :, slope_scene, load_scene
                 ]
@@ -812,12 +823,21 @@
                 "Distance to Water Achievable": self.distance_achievable_one_hr[
                     :, slope_scene, load_scene
                 ]
+                "Distance to Water Achievable": self.distance_achievable_one_hr[
+                    :, slope_scene, load_scene
+                ]
                 * mv.t_hours
                 / 2,
                 "Total Round trip Distance Achievable": self.distance_achievable_one_hr[
                     :, slope_scene, load_scene
                 ]
+                "Total Round trip Distance Achievable": self.distance_achievable_one_hr[
+                    :, slope_scene, load_scene
+                ]
                 * mv.t_hours,
+                "Load Velocity [kg * m/s]": self.v_avg_matrix3d[
+                    :, slope_scene, load_scene
+                ]
                 "Load Velocity [kg * m/s]": self.v_avg_matrix3d[
                     :, slope_scene, load_scene
                 ]
@@ -883,12 +903,19 @@
     def surf_plot(mr, mo, hpv):
         """
          Plots a 3D surface graph of distance achievable based on load, slope, and velocity.
+         Plots a 3D surface graph of distance achievable based on load, slope, and velocity.
 
         Args:
              mr (object): The mobility results object.
              mo (object): The mobility options object.
              hpv (object): The human-powered vehicle object.
-
+        Args:
+             mr (object): The mobility results object.
+             mo (object): The mobility options object.
+             hpv (object): The human-powered vehicle object.
+
+         Returns:
+             None
          Returns:
              None
         """
@@ -1353,79 +1380,6 @@
         fig.show()
         # py.iplot(fig, filename=chart_title)
 
-<<<<<<< HEAD
-=======
-    def bar_plot_hpvs(mr, mo, hpv, mv):
-        """
-        Generate a bar plot showing the efficiency of water collection for different hpvs.
-
-        Args:
-            mr (object): model results object
-            mo (object): mobility options object
-            hpv (object): human-powered vehicle data
-            mv (object): model variables
-
-        Returns:
-            None
-        """
-
-        df = mr.create_dataframe_single_scenario(hpv, mv, mo.load_scene, mo.slope_scene)
-
-        # filter df to slope = 0
-        df = df[df["Slope"] == 0]
-
-        # Truncate the Viridis colormap to remove the last 20% of colors
-        truncated_viridis = px.colors.sequential.Viridis[
-            : -int(len(px.colors.sequential.Viridis) * 0.4)
-        ]
-
-        fig = px.bar(
-            df,
-            x="Name",
-            y="Water ration * Km",
-            hover_data=[
-                "Name",
-                "Average Trip Velocity",
-                "Loaded Velocity",
-                "Unloaded Velocity",
-                "Distance to Water Achievable",
-                "Total Round trip Distance Achievable",
-                "Load",
-                "Slope",
-                "Hours Collecting Water Max",
-                "Hours Spent Collecting Single Person Water",
-            ],
-            color="Water ration * Km",
-            labels={
-                "Name": "Human-Powered Vehicle",
-                "Water ration * Km": "Performance [15L.km.hr⁻¹]",
-            },
-            color_continuous_scale=truncated_viridis,
-        )
-
-        # Order from lowest to highest
-        fig.update_xaxes(categoryorder="total ascending")
-        fig.update_traces(showlegend=False)
-        fig.update_coloraxes(showscale=False)
-
-        fig.update_layout(
-            width=1500,
-            height=1000,
-            font=dict(size=30),
-            xaxis_tickangle=-45,
-            yaxis=dict(tickfont=dict(size=30)),
-            title=dict(font=dict(size=20)),
-        )
-
-        fig.update_layout(
-            margin=dict(l=100, r=30, t=30, b=165),
-        )
-        # save as tiff
-        fig.write_image("../results/hpv_performance.png")
-
-        fig.show()
-
->>>>>>> 13a831bb
     def new_slope_plot(mr, mo, hpv, mv):
         """
         Generate a bar plot showing the efficiency of water collection for different hpvs.
@@ -1510,11 +1464,7 @@
         )
 
         # save as tiff
-<<<<<<< HEAD
         # fig.write_image("../results/hpv_performance_slope.png")
-=======
-        fig.write_image("../results/hpv_performance_slope.png")
->>>>>>> 13a831bb
 
         fig.update_xaxes(title_standoff=40)
         fig.update_yaxes(title_standoff=40)
@@ -1619,11 +1569,7 @@
         )
 
         # save as tiff
-<<<<<<< HEAD
         # fig.write_image("../results/hpv_load_performance.png")
-=======
-        fig.write_image("../results/hpv_load_performance.png")
->>>>>>> 13a831bb
         fig.show()
 
 
